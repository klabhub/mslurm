--- conflicted
+++ resolved
@@ -997,11 +997,9 @@
             % pass it to the mfile, together with all the args. The user
             % should specify an mfile that takes data{i} as its first
             % input.
-<<<<<<< HEAD
+                     
             data = dataMatFile.data(taskNr,1); % Must specify ,1 for a slice of a MatFile. And cannot use {}.           
-=======
-            data = dataMatFile(taskNr,1); % Must specify ,1 for a slice of a MatFile. And cannot use {}.           
->>>>>>> 22b67f01
+                     
             result = feval(p.Results.mFile,data{1},args{:});
             
             % Save the result in the jobDir as 1.result.mat, 2.result.mat
